# Copyright 2023 Google LLC
#
# Licensed under the Apache License, Version 2.0 (the "License");
# you may not use this file except in compliance with the License.
# You may obtain a copy of the License at
#
#    https://www.apache.org/licenses/LICENSE-2.0
#
# Unless required by applicable law or agreed to in writing, software
# distributed under the License is distributed on an "AS IS" BASIS,
# WITHOUT WARRANTIES OR CONDITIONS OF ANY KIND, either express or implied.
# See the License for the specific language governing permissions and
# limitations under the License.

import datetime
import json
import os
import subprocess
from collections.abc import Iterator
from typing import Any
from uuid import uuid4

import pytest
<<<<<<< HEAD
from google.cloud import storage
from google.cloud import firestore
=======
from google.cloud import storage  # type: ignore
from google.cloud import firestore  # type: ignore
>>>>>>> 394b647a

from main import process_document

PROJECT_ID = os.environ["PROJECT_ID"]


def run_cmd(*cmd: str, **kwargs: Any) -> subprocess.CompletedProcess:
    """Run a command in a subprocess.

    Args:
        *cmd: The command to run.
        **kwargs: Additional keyword arguments to pass to subprocess.run().

    Returns:
        The completed subprocess.
    """
    print(f">> {cmd}")
    return subprocess.run(cmd, check=True, **kwargs)


@pytest.fixture(scope="session")
def terraform_outputs() -> Iterator[dict[str, str]]:
    """Yield the Terraform outputs.

    Yields:
        The Terraform outputs as a dictionary.
    """
    print("---")
    print(f"{PROJECT_ID=}")
    if not os.environ.get("TEST_SKIP_TERRAFORM"):
        run_cmd("terraform", "-chdir=..", "init", "-input=false")
        run_cmd(
            "terraform",
            "-chdir=..",
            "apply",
            "-input=false",
            "-auto-approve",
            f"-var=project_id={PROJECT_ID}",
            "-var=unique_names=true",
            "-target=google_storage_bucket.main",
            "-target=google_document_ai_processor.ocr",
            "-target=google_firestore_database.main",
        )
    p = run_cmd("terraform", "-chdir=..", "output", "-json", stdout=subprocess.PIPE)
    outputs = {name: value["value"] for name, value in json.loads(p.stdout.decode("utf-8")).items()}
    print(f"{outputs=}")
    yield outputs
    if not os.environ.get("TEST_SKIP_TERRAFORM"):
        run_cmd(
            "terraform",
            "-chdir=..",
            "destroy",
            "-input=false",
            "-auto-approve",
            f"-var=project_id={PROJECT_ID}",
        )


def test_end_to_end(terraform_outputs: dict[str, str]) -> None:
    """End-to-end test.

    Args:
        terraform_outputs: The Terraform outputs.
    """
    print(">> process_document")
    process_document(
<<<<<<< HEAD
        event_id=f"webhook-test-{outputs['unique_id']}-{uuid4().hex[:4]}",
=======
        event_id=f"webhook-test-{terraform_outputs['unique_id']}-{uuid4().hex[:4]}",
>>>>>>> 394b647a
        input_bucket="arxiv-dataset",
        filename="arxiv/cmp-lg/pdf/9410/9410009v1.pdf",
        mime_type="application/pdf",
        time_uploaded=datetime.datetime.now(),
<<<<<<< HEAD
        docai_processor_id=outputs["documentai_processor_id"],
        output_bucket=outputs["bucket_main_name"],
        database=outputs["firestore_database_name"],
=======
        docai_processor_id=terraform_outputs["documentai_processor_id"],
        output_bucket=terraform_outputs["bucket_main_name"],
        database=terraform_outputs["firestore_database_name"],
>>>>>>> 394b647a
        index_id="7217902410209951744",
    )

    # Make sure we have a non-empty dataset.
    print(">> Checking output bucket")
    storage_client = storage.Client()
<<<<<<< HEAD
    output_bucket = outputs["bucket_main_name"]
=======
    output_bucket = terraform_outputs["bucket_main_name"]
>>>>>>> 394b647a
    with storage_client.get_bucket(output_bucket).blob("dataset.jsonl").open("r") as f:
        lines = [line.strip() for line in f]
        print(f"dataset {len(lines)=}")
        assert len(lines) > 0, "expected a non-empty dataset in the output bucket"

    # Make sure the Firestore database is populated.
    print(">> Checking Firestore database")
<<<<<<< HEAD
    db = firestore.Client(database=outputs["firestore_database_name"])
=======
    db = firestore.Client(database=terraform_outputs["firestore_database_name"])
>>>>>>> 394b647a
    entries = list(db.collection("dataset").stream())
    print(f"database {len(entries)=}")
    assert len(entries) == len(lines), "database entries do not match the dataset"<|MERGE_RESOLUTION|>--- conflicted
+++ resolved
@@ -21,13 +21,8 @@
 from uuid import uuid4
 
 import pytest
-<<<<<<< HEAD
-from google.cloud import storage
-from google.cloud import firestore
-=======
 from google.cloud import storage  # type: ignore
 from google.cloud import firestore  # type: ignore
->>>>>>> 394b647a
 
 from main import process_document
 
@@ -72,7 +67,10 @@
             "-target=google_firestore_database.main",
         )
     p = run_cmd("terraform", "-chdir=..", "output", "-json", stdout=subprocess.PIPE)
-    outputs = {name: value["value"] for name, value in json.loads(p.stdout.decode("utf-8")).items()}
+    outputs = {
+        name: value["value"]
+        for name, value in json.loads(p.stdout.decode("utf-8")).items()
+    }
     print(f"{outputs=}")
     yield outputs
     if not os.environ.get("TEST_SKIP_TERRAFORM"):
@@ -94,35 +92,21 @@
     """
     print(">> process_document")
     process_document(
-<<<<<<< HEAD
-        event_id=f"webhook-test-{outputs['unique_id']}-{uuid4().hex[:4]}",
-=======
         event_id=f"webhook-test-{terraform_outputs['unique_id']}-{uuid4().hex[:4]}",
->>>>>>> 394b647a
         input_bucket="arxiv-dataset",
         filename="arxiv/cmp-lg/pdf/9410/9410009v1.pdf",
         mime_type="application/pdf",
         time_uploaded=datetime.datetime.now(),
-<<<<<<< HEAD
-        docai_processor_id=outputs["documentai_processor_id"],
-        output_bucket=outputs["bucket_main_name"],
-        database=outputs["firestore_database_name"],
-=======
         docai_processor_id=terraform_outputs["documentai_processor_id"],
         output_bucket=terraform_outputs["bucket_main_name"],
         database=terraform_outputs["firestore_database_name"],
->>>>>>> 394b647a
         index_id="7217902410209951744",
     )
 
     # Make sure we have a non-empty dataset.
     print(">> Checking output bucket")
     storage_client = storage.Client()
-<<<<<<< HEAD
-    output_bucket = outputs["bucket_main_name"]
-=======
     output_bucket = terraform_outputs["bucket_main_name"]
->>>>>>> 394b647a
     with storage_client.get_bucket(output_bucket).blob("dataset.jsonl").open("r") as f:
         lines = [line.strip() for line in f]
         print(f"dataset {len(lines)=}")
@@ -130,11 +114,7 @@
 
     # Make sure the Firestore database is populated.
     print(">> Checking Firestore database")
-<<<<<<< HEAD
-    db = firestore.Client(database=outputs["firestore_database_name"])
-=======
     db = firestore.Client(database=terraform_outputs["firestore_database_name"])
->>>>>>> 394b647a
     entries = list(db.collection("dataset").stream())
     print(f"database {len(entries)=}")
     assert len(entries) == len(lines), "database entries do not match the dataset"