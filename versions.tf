/**
 * Copyright 2023 Google LLC
 *
 * Licensed under the Apache License, Version 2.0 (the "License");
 * you may not use this file except in compliance with the License.
 * You may obtain a copy of the License at
 *
 *      http://www.apache.org/licenses/LICENSE-2.0
 *
 * Unless required by applicable law or agreed to in writing, software
 * distributed under the License is distributed on an "AS IS" BASIS,
 * WITHOUT WARRANTIES OR CONDITIONS OF ANY KIND, either express or implied.
 * See the License for the specific language governing permissions and
 * limitations under the License.
 */

terraform {
  required_version = ">= 0.13"
  required_providers {
    google = {
      source  = "hashicorp/google"
      version = ">= 4.66, < 5.0"
    }
    google-beta = {
      source  = "hashicorp/google-beta"
      version = "~> 4.70"
    }
    archive = {
      source  = "hashicorp/archive"
      version = ">= 2"
    }
    null = {
      source  = "hashicorp/null"
      version = "~> 3.2"
    }
    time = {
      source  = "hashicorp/time"
      version = "~> 0.9.1"
    }
    random = {
      source  = "hashicorp/random"
      version = "~> 3.4"
    }
  }

  provider_meta "google" {
<<<<<<< HEAD
    module_name = "blueprints/terraform/gen-ai-document-summarization/v0.0.1"
=======
    module_name = "blueprints/terraform/gen-ai-document-summarization/v0.1.1"
>>>>>>> 4d200088
  }
}<|MERGE_RESOLUTION|>--- conflicted
+++ resolved
@@ -44,10 +44,6 @@
   }
 
   provider_meta "google" {
-<<<<<<< HEAD
-    module_name = "blueprints/terraform/gen-ai-document-summarization/v0.0.1"
-=======
     module_name = "blueprints/terraform/gen-ai-document-summarization/v0.1.1"
->>>>>>> 4d200088
   }
 }