--- conflicted
+++ resolved
@@ -14,15 +14,10 @@
 
 import os
 from unittest.mock import ANY, patch
-<<<<<<< HEAD
-from google.cloud import bigquery
-=======
-
 import backoff
 from datetime import datetime
 from google.cloud import bigquery
 
->>>>>>> ca195bf9
 from bigquery import write_summarization_to_table
 
 
@@ -58,7 +53,6 @@
     assert len(errors) == 0
 
 
-<<<<<<< HEAD
 # Unit tests
 @patch.object(bigquery.Client, "insert_rows_json")
 def test_insert_rows_json(mock_insert_rows):
@@ -78,38 +72,10 @@
             "summary": summary,
             "complete_text_uri": complete_text_uri,
             "timestamp": timestamp.isoformat(),
-=======
-@patch.object(bigquery.Client, 'insert_rows_json')
-def test_insert_rows_json(mock_insert_rows):
-    mock_insert_rows.return_value = []
-
-    project_id = 'project-name'
-    dataset_id = 'dataset-id'
-    table_id = 'my-table'
-    table_name = f"{project_id}.{dataset_id}.{table_id}"
-    bucket = 'fake-bucket'
-    filename = 'fake-file-name'
-    summary_uri = 'fake-summary/uri/'
-    summary = 'this is a fake summary'
-    complete_text = 'this is the fake complete text'
-    complete_text_uri = 'fake-complete-text/uri/'
-    timestamp = datetime.now()
-
-    rows_to_insert = [
-        {
-            'bucket': bucket,
-            'filename': filename,
-            'extracted_text': complete_text,
-            'summary_uri':  summary_uri,
-            'summary': summary,
-            'complete_text_uri': complete_text_uri,
-            'timestamp': timestamp.isoformat()
->>>>>>> ca195bf9
         }
     ]
 
     # Act
-<<<<<<< HEAD
     write_summarization_to_table(
         project_id,
         dataset_id,
@@ -155,18 +121,4 @@
 
     # Assert
     assert len(errors) == 1
-    assert type(errors[0]) == ValueError
-=======
-    write_summarization_to_table(project_id,
-                                 dataset_id,
-                                 table_id,
-                                 bucket,
-                                 filename,
-                                 complete_text,
-                                 complete_text_uri,
-                                 summary,
-                                 summary_uri,timestamp)
-
-    # Assert
-    mock_insert_rows.assert_called_with(table_name, rows_to_insert, row_ids=ANY)
->>>>>>> ca195bf9
+    assert type(errors[0]) == ValueError