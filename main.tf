/**
 * Copyright 2023 Google LLC
 *
 * Licensed under the Apache License, Version 2.0 (the "License");
 * you may not use this file except in compliance with the License.
 * You may obtain a copy of the License at
 *
 *      http://www.apache.org/licenses/LICENSE-2.0
 *
 * Unless required by applicable law or agreed to in writing, software
 * distributed under the License is distributed on an "AS IS" BASIS,
 * WITHOUT WARRANTIES OR CONDITIONS OF ANY KIND, either express or implied.
 * See the License for the specific language governing permissions and
 * limitations under the License.
 */

module "project_services" {
  source                      = "terraform-google-modules/project-factory/google//modules/project_services"
  version                     = "~> 14.4"
  disable_services_on_destroy = var.disable_services_on_destroy

  project_id = var.project_id

  activate_apis = [
    "aiplatform.googleapis.com",
    "artifactregistry.googleapis.com",
    "cloudbuild.googleapis.com",
    "cloudfunctions.googleapis.com",
    "documentai.googleapis.com",
    "eventarc.googleapis.com",
    "firestore.googleapis.com",
    "run.googleapis.com",
    "storage.googleapis.com",
  ]
}

resource "random_id" "unique_id" {
  byte_length = 3
}

locals {
  bucket_main_name   = var.unique_names ? "${var.project_id}-main-${random_id.unique_id.hex}" : "${var.project_id}-main"
  bucket_docs_name   = var.unique_names ? "${var.project_id}-docs-${random_id.unique_id.hex}" : "${var.project_id}-docs"
  webhook_name       = var.unique_names ? "webhook-${random_id.unique_id.hex}" : "webhook"
  webhook_sa_name    = var.unique_names ? "webhook-service-account-${random_id.unique_id.hex}" : "webhook-service-account"
  trigger_name       = var.unique_names ? "trigger-${random_id.unique_id.hex}" : "trigger"
  trigger_sa_name    = var.unique_names ? "trigger-service-account-${random_id.unique_id.hex}" : "trigger-service-account"
  ocr_processor_name = var.unique_names ? "ocr-processor-${random_id.unique_id.hex}" : "ocr-processor"
  docs_index_name    = var.unique_names ? "docs-index-${random_id.unique_id.hex}" : "docs-index"
  firestore_name     = var.unique_names ? "knowledge-base-${random_id.unique_id.hex}" : "knowledge-base"
}

#-- Cloud Storage buckets --#
resource "google_storage_bucket" "main" {
  project                     = module.project_services.project_id
  name                        = local.bucket_main_name
  location                    = var.region
  force_destroy               = true
  uniform_bucket_level_access = true
}

resource "google_storage_bucket" "docs" {
  project                     = module.project_services.project_id
  name                        = local.bucket_docs_name
  location                    = var.region
  force_destroy               = true
  uniform_bucket_level_access = true
}

#-- Cloud Function webhook --#
resource "google_cloudfunctions2_function" "webhook" {
  project  = module.project_services.project_id
  name     = local.webhook_name
  location = var.region

  build_config {
    runtime     = "python312"
    entry_point = "on_cloud_event"
    source {
      storage_source {
        bucket = google_storage_bucket.main.name
        object = google_storage_bucket_object.webhook_staging.name
      }
    }
  }

  service_config {
    available_memory      = "1G"
    timeout_seconds       = 300 # 5 minutes
    service_account_email = google_service_account.webhook.email
    environment_variables = {
<<<<<<< HEAD
      PROJECT_ID          = module.project_services.project_id
      VERTEXAI_LOCATION   = var.region
      OUTPUT_BUCKET       = google_storage_bucket.main.name
      DOCAI_PROCESSOR     = google_document_ai_processor.ocr.id
      DOCAI_LOCATION      = google_document_ai_processor.ocr.location
      DATABASE            = google_firestore_database.main.name
      INDEX_ID            = google_vertex_ai_index.docs.id
      INDEX_ENDPOINT_ID   = google_vertex_ai_index_endpoint.docs.id
      INDEX_CONTENTS_PATH = google_vertex_ai_index.docs.metadata[0].contents_delta_uri
=======
      PROJECT_ID        = module.project_services.project_id
      VERTEXAI_LOCATION = var.region
      OUTPUT_BUCKET     = google_storage_bucket.main.name
      DOCAI_PROCESSOR   = google_document_ai_processor.ocr.id
      DOCAI_LOCATION    = google_document_ai_processor.ocr.location
      DATABASE          = google_firestore_database.main.name
      INDEX_ID          = google_vertex_ai_index.docs.id
>>>>>>> 394b647a
    }
  }
}

resource "google_project_iam_member" "webhook" {
  project = module.project_services.project_id
  member  = google_service_account.webhook.member
  for_each = toset([
    "roles/aiplatform.serviceAgent", # https://cloud.google.com/iam/docs/service-agents
    "roles/datastore.user",          # https://cloud.google.com/datastore/docs/access/iam
    "roles/documentai.apiUser",      # https://cloud.google.com/document-ai/docs/access-control/iam-roles
  ])
  role = each.key
}
resource "google_service_account" "webhook" {
  project      = module.project_services.project_id
  account_id   = local.webhook_sa_name
  display_name = "Cloud Functions webhook service account"
}

data "archive_file" "webhook_staging" {
  type        = "zip"
  source_dir  = var.webhook_path
  output_path = abspath("./.tmp/webhook.zip")
}

resource "google_storage_bucket_object" "webhook_staging" {
  name   = "webhook-staging/${data.archive_file.webhook_staging.output_base64sha256}.zip"
  bucket = google_storage_bucket.main.name
  source = data.archive_file.webhook_staging.output_path
}

#-- Eventarc trigger --#
resource "google_eventarc_trigger" "trigger" {
  project         = module.project_services.project_id
  location        = var.region
  name            = local.trigger_name
  service_account = google_service_account.trigger.email

  matching_criteria {
    attribute = "type"
    value     = "google.cloud.storage.object.v1.finalized"
  }
  matching_criteria {
    attribute = "bucket"
    value     = google_storage_bucket.docs.name
  }

  destination {
    cloud_run_service {
      service = google_cloudfunctions2_function.webhook.name
      region  = var.region
    }
  }
}

resource "google_project_iam_member" "trigger" {
  project = module.project_services.project_id
  member  = google_service_account.trigger.member
  for_each = toset([
    "roles/eventarc.eventReceiver", # https://cloud.google.com/eventarc/docs/access-control
    "roles/run.invoker",            # https://cloud.google.com/run/docs/reference/iam/roles
  ])
  role = each.key
}
resource "google_service_account" "trigger" {
  project      = module.project_services.project_id
  account_id   = local.trigger_sa_name
  display_name = "Eventarc trigger service account"
}

#-- Cloud Storage Eventarc agent --#
resource "google_project_iam_member" "gcs_account" {
  project = module.project_services.project_id
  member  = "serviceAccount:${data.google_storage_project_service_account.gcs_account.email_address}"
  role    = "roles/pubsub.publisher" # https://cloud.google.com/pubsub/docs/access-control
}
data "google_storage_project_service_account" "gcs_account" {
  project = module.project_services.project_id
}

resource "google_project_iam_member" "eventarc_agent" {
  project = module.project_services.project_id
  member  = "serviceAccount:${google_project_service_identity.eventarc_agent.email}"
  role    = "roles/eventarc.serviceAgent" # https://cloud.google.com/iam/docs/service-agents
}
resource "google_project_service_identity" "eventarc_agent" {
  provider = google-beta
  project  = module.project_services.project_id
  service  = "eventarc.googleapis.com"
}

#-- Document AI --#
resource "google_document_ai_processor" "ocr" {
  project      = module.project_services.project_id
  location     = var.documentai_location
  display_name = local.ocr_processor_name
  type         = "OCR_PROCESSOR"
}

#-- Vertex AI Vector Search --#
resource "google_vertex_ai_index" "docs" {
  project             = module.project_services.project_id
  region              = var.region
  display_name        = local.docs_index_name
  index_update_method = "STREAM_UPDATE"
  metadata {
    contents_delta_uri = "gs://${google_storage_bucket.main.name}/vector-search-index"
    config {
      dimensions                  = 768
      approximate_neighbors_count = 150
      shard_size                  = "SHARD_SIZE_SMALL"
      distance_measure_type       = "SQUARED_L2_DISTANCE"
      algorithm_config {
        tree_ah_config {
          leaf_node_embedding_count    = 1000
          leaf_nodes_to_search_percent = 10
        }
      }
    }
  }
  depends_on = [google_storage_bucket_object.index_initial]
}

resource "google_vertex_ai_index_endpoint" "docs" {
  project      = module.project_services.project_id
  region       = var.region
  display_name = "docs-index-endpoint"
  private_service_connect_config {
    enable_private_service_connect = true
    project_allowlist = [
      module.project_services.project_id
    ]
  }
}

resource "google_storage_bucket_object" "index_initial" {
  bucket = google_storage_bucket.main.name
  name   = "vector-search-index/initial.json"
  source = abspath("initial-index.json")
}

#-- Firestore --#
resource "google_firestore_database" "main" {
  project         = module.project_services.project_id
  name            = local.firestore_name
  location_id     = var.firestore_location
  type            = "FIRESTORE_NATIVE"
  deletion_policy = "DELETE"
}<|MERGE_RESOLUTION|>--- conflicted
+++ resolved
@@ -89,17 +89,6 @@
     timeout_seconds       = 300 # 5 minutes
     service_account_email = google_service_account.webhook.email
     environment_variables = {
-<<<<<<< HEAD
-      PROJECT_ID          = module.project_services.project_id
-      VERTEXAI_LOCATION   = var.region
-      OUTPUT_BUCKET       = google_storage_bucket.main.name
-      DOCAI_PROCESSOR     = google_document_ai_processor.ocr.id
-      DOCAI_LOCATION      = google_document_ai_processor.ocr.location
-      DATABASE            = google_firestore_database.main.name
-      INDEX_ID            = google_vertex_ai_index.docs.id
-      INDEX_ENDPOINT_ID   = google_vertex_ai_index_endpoint.docs.id
-      INDEX_CONTENTS_PATH = google_vertex_ai_index.docs.metadata[0].contents_delta_uri
-=======
       PROJECT_ID        = module.project_services.project_id
       VERTEXAI_LOCATION = var.region
       OUTPUT_BUCKET     = google_storage_bucket.main.name
@@ -107,7 +96,6 @@
       DOCAI_LOCATION    = google_document_ai_processor.ocr.location
       DATABASE          = google_firestore_database.main.name
       INDEX_ID          = google_vertex_ai_index.docs.id
->>>>>>> 394b647a
     }
   }
 }
